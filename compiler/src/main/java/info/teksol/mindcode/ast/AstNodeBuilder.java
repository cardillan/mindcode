--- conflicted
+++ resolved
@@ -20,10 +20,7 @@
     private final Map<String, Integer> heapAllocations = new HashMap<>();
     private final List<Requirement> requirements;
     private int temp;
-<<<<<<< HEAD
-=======
     private final List<Requirement> requirements;
->>>>>>> 0ed63b31
     private HeapAllocation allocatedHeap;
     private StackAllocation allocatedStack;
 
