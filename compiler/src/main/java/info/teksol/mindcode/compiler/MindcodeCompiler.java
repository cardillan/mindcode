package info.teksol.mindcode.compiler;

import info.teksol.emulator.blocks.Memory;
import info.teksol.emulator.blocks.MessageBlock;
import info.teksol.emulator.blocks.MindustryBlock;
import info.teksol.emulator.blocks.graphics.LogicDisplay;
import info.teksol.emulator.processor.ExecutionException;
import info.teksol.emulator.processor.Processor;
import info.teksol.emulator.processor.TextBuffer;
import info.teksol.mindcode.*;
import info.teksol.mindcode.ast.AstIndentedPrinter;
import info.teksol.mindcode.ast.AstNodeBuilder;
import info.teksol.mindcode.ast.Requirement;
import info.teksol.mindcode.ast.Seq;
import info.teksol.mindcode.compiler.generator.GeneratorOutput;
import info.teksol.mindcode.compiler.generator.LogicInstructionGenerator;
import info.teksol.mindcode.compiler.instructions.InstructionProcessor;
import info.teksol.mindcode.compiler.instructions.InstructionProcessorFactory;
import info.teksol.mindcode.compiler.instructions.LogicInstruction;
import info.teksol.mindcode.compiler.optimization.*;
import info.teksol.mindcode.grammar.MindcodeLexer;
import info.teksol.mindcode.grammar.MindcodeParser;
import info.teksol.mindcode.v3.InputFile;
import info.teksol.mindcode.v3.InputFiles;
import org.antlr.v4.runtime.CharStreams;
import org.antlr.v4.runtime.CommonTokenStream;

import java.io.BufferedReader;
import java.io.IOException;
import java.io.InputStreamReader;
import java.io.StringWriter;
import java.nio.charset.StandardCharsets;
import java.nio.file.Files;
import java.nio.file.Path;
import java.util.*;
import java.util.concurrent.ConcurrentHashMap;
import java.util.concurrent.TimeUnit;
import java.util.function.Function;
import java.util.stream.Collectors;

public class MindcodeCompiler implements Compiler<String> {
    // Global cache
    private static final Map<String, InputFile> LIBRARY_SOURCES = new ConcurrentHashMap<>();
<<<<<<< HEAD
    private static final Map<InputFile, Seq> LIBRARY_PARSES = new ConcurrentHashMap<>();
=======
    private static final Map<String, ParsedLibrary> LIBRARY_PARSES = new ConcurrentHashMap<>();
>>>>>>> 0ed63b31

    private final CompilerProfile profile;
    private final InputFiles inputFiles;
    private InstructionProcessor instructionProcessor;

    private final List<MindcodeMessage> messages = new ArrayList<>();
    private final TranslatingMessageConsumer messageConsumer;

    public MindcodeCompiler(CompilerProfile profile, InputFiles inputFiles) {
        this.profile = profile;
        this.inputFiles = inputFiles;
        this.messageConsumer = new TranslatingMessageConsumer(messages::add, profile.getPositionTranslator());
    }

    @Override
    public CompilerOutput<String> compile() {
        return compile(inputFiles.getInputFiles());
    }

    @Override
    public CompilerOutput<String> compile(List<InputFile> filesToCompile) {
        try {
            return compileInternal(filesToCompile);
        } catch (RuntimeException e) {
            if (profile.isPrintStackTrace()) {
                //noinspection CallToPrintStackTrace
                e.printStackTrace();
            }

            messageConsumer.accept(ToolMessage.error("Internal error: %s", e.getMessage()));
            return new CompilerOutput<>("", messages, null, 0);
        }
    }

    private InputFile loadFile(Requirement requirement, Path path) {
        try {
            String code = Files.readString(path, StandardCharsets.UTF_8);
            return inputFiles.registerFile(path, code);
        } catch (IOException e) {
            messageConsumer.accept(CompilerMessage.error(requirement.inputPosition(), "Error reading file %s.", path));
            return null;
        }
    }

    private InputFile loadLibrary(Requirement requirement) {
        return LIBRARY_SOURCES.computeIfAbsent(requirement.getFile(), s -> loadLibraryFromResource(requirement));
    }

    private InputFile loadLibraryFromResource(Requirement requirement) {
        String library = requirement.getFile();
        try {
            return loadSystemLibrary(library);
        } catch (NullPointerException e) {
            messageConsumer.accept(CompilerMessage.error(requirement.inputPosition(),
                    "Unknown system library '%s'.", library));
            return null;
        } catch (IOException e) {
            messageConsumer.accept(CompilerMessage.error(requirement.inputPosition(),
                    "Error reading system library file '%s'.", library));
            throw new MindcodeInternalError(e, "Error reading system library file '%s'.", library);
        }
    }

    InputFile loadSystemLibrary(String libraryName) throws IOException {
        try (final BufferedReader reader = new BufferedReader(
                new InputStreamReader(MindcodeCompiler.class.getResourceAsStream("/library/" + libraryName + ".mnd")))) {
            final StringWriter out = new StringWriter();
            reader.transferTo(out);
            return inputFiles.registerLibraryFile(Path.of(libraryName), out.toString());
        }
    }

    private InputFile processRequirement(Path relativePath, Requirement requirement) {
        if (requirement.isLibrary()) {
            return loadLibrary(requirement);
        } else if (profile.isWebApplication()) {
            messageConsumer.accept(CompilerMessage.error(requirement.inputPosition(), "Loading code from external file not supported in web application."));
            return null;
        } else {
            return loadFile(requirement, relativePath.resolve(requirement.getFile()));
        }
    }

    /**
     * Parses all input files, loading and parsing additional files referenced by the 'require' keyword.
     * Processes directives found in source files and updates the compiler profile.
     */
    private Seq parseFiles(List<InputFile> filesToCompile) {
        Deque<InputFile> queue = new ArrayDeque<>(filesToCompile);
        Set<InputFile> processedFiles = new HashSet<>();
        Seq program = null;

        try {
            while (!queue.isEmpty()) {
                InputFile inputFile = queue.pop();
                if (processedFiles.add(inputFile)) {
                    List<Requirement> requirements = new ArrayList<>();
                    Seq other = inputFile.isLibrary() ? parseLibrary(inputFile, requirements) : parse(inputFile, requirements);

                    // Additional source files are put in front of the others
                    program = Seq.append(other, program);

                    if (!requirements.isEmpty()) {
                        Path relativePath = inputFile.isLibrary()
                                ? Path.of(inputFile.getAbsolutePath()).getParent()
                                : inputFiles.getBasePath();

                        requirements.stream()
                                .map(r -> processRequirement(relativePath, r))
                                .filter(Objects::nonNull)
                                .forEach(queue::addLast);
                    }
                }
            }

            DirectiveProcessor.processDirectives(program, profile, messageConsumer);

            printParseTree(program);
        } catch (ParserAbort ignored) {
            // Do nothing
        }
        return program;
    }

    /**
     * Parses the source code using ANTLR generated parser.
     */
    private Seq parse(InputFile inputFile, List<Requirement> requirements) {
        MindcodeErrorListener errorListener = new MindcodeErrorListener(messageConsumer, inputFile);
        final MindcodeLexer lexer = new MindcodeLexer(CharStreams.fromString(inputFile.getCode()));
        lexer.removeErrorListeners();
        lexer.addErrorListener(errorListener);
        final MindcodeParser parser = new MindcodeParser(new CommonTokenStream(lexer));
        parser.removeErrorListeners();
        parser.addErrorListener(errorListener);
        final MindcodeParser.ProgramContext context = parser.program();
        if (!inputFile.isLibrary()) {
            messageConsumer.accept(ToolMessage.info("%s: number of reported ambiguities: %d",
                    inputFile.getDistinctTitle(), errorListener.getAmbiguities()));
        }
        return AstNodeBuilder.generate(inputFile, messageConsumer, context, requirements);
    }

<<<<<<< HEAD
    private Seq parseLibrary(InputFile inputFile, List<Requirement> requirements) {
        if (LIBRARY_PARSES.containsKey(inputFile)) {
            return LIBRARY_PARSES.get(inputFile);
=======
    private Seq parseLibrary(String filename, List<Requirement> requirements) {
        if (LIBRARY_PARSES.containsKey(filename)) {
            ParsedLibrary parsedLibrary = LIBRARY_PARSES.get(filename);
            requirements.addAll(parsedLibrary.requirements);
            return parsedLibrary.program;
>>>>>>> 0ed63b31
        }

        long before = messages.stream().filter(MindcodeMessage::isErrorOrWarning).count();
        Seq parsed = parse(inputFile, requirements);
        long after = messages.stream().filter(MindcodeMessage::isErrorOrWarning).count();

        if (before == after) {
<<<<<<< HEAD
            // Do not pollute cache with wrong parses
            LIBRARY_PARSES.put(inputFile, parsed);
=======
            LIBRARY_PARSES.put(filename, new ParsedLibrary(parsed, List.copyOf(requirements)));
>>>>>>> 0ed63b31
        }

        return parsed;
    }

    private CompilerOutput<String> compileInternal(List<InputFile> filesToCompile) {
        // PARSE
        long parseStart = System.nanoTime();
        Seq program = parseFiles(filesToCompile);
        if (messages.stream().anyMatch(MindcodeMessage::isError)) {
            return new CompilerOutput<>("", messages, null, 0);
        }
        long parseTime = TimeUnit.NANOSECONDS.toMillis(System.nanoTime() - parseStart);

        // GENERATE CODE
        long compileStart = System.nanoTime();
        instructionProcessor = InstructionProcessorFactory.getInstructionProcessor(messageConsumer, profile);
        GeneratorOutput generated = generateCode(program);
        if (messages.stream().anyMatch(MindcodeMessage::isError)) {
            return new CompilerOutput<>("", messages, null, 0);
        }
        long compileTime = TimeUnit.NANOSECONDS.toMillis(System.nanoTime() - compileStart);

        // OPTIMIZE
        long optimizeStart = System.nanoTime();
        List<LogicInstruction> optimized = optimize(generated);
        if (messages.stream().anyMatch(MindcodeMessage::isError)) {
            return new CompilerOutput<>("", messages, null, 0);
        }
        long optimizeTime = TimeUnit.NANOSECONDS.toMillis(System.nanoTime() - optimizeStart);

        // Sort variables
        LogicInstructionLabelResolver resolver = new LogicInstructionLabelResolver(instructionProcessor, profile);
        List<LogicInstruction> instructions = resolver.sortVariables(optimized);

        // Print unresolved code
        if (profile.getFinalCodeOutput() != null) {
            debug("\nFinal code before resolving virtual instructions:\n");
            debug(LogicInstructionPrinter.toString(profile.getFinalCodeOutput(), instructionProcessor, instructions));
        }

        // Label resolving
        List<LogicInstruction> result = resolver.resolveLabels(instructions);

        // RUN if requested
        // Timing output
        final RunResults runResults;
        if (profile.isRun()) {
            long runStart = System.nanoTime();
            runResults = run(result);
            long runTime = TimeUnit.NANOSECONDS.toMillis(System.nanoTime() - runStart);
            info("\nPerformance: parsed in %,d ms, compiled in %,d ms, optimized in %,d ms, run in %,d ms.".formatted(
                    parseTime, compileTime, optimizeTime, runTime));
        } else {
            runResults = new RunResults(null,0);
            info("\nPerformance: parsed in %,d ms, compiled in %,d ms, optimized in %,d ms.".formatted(
                    parseTime, compileTime, optimizeTime));
        }

        String output = LogicInstructionPrinter.toString(instructionProcessor, result);

        return new CompilerOutput<>(output, messages, runResults.textBuffer(), runResults.steps());
    }

    /** Prints the parse tree according to level */
    private void printParseTree(Seq program) {
        if (profile.getParseTreeLevel() > 0) {
            debug("Parse tree:");
            debug(AstIndentedPrinter.printIndented(program, profile.getParseTreeLevel()));
            debug("");
        }
    }

    private GeneratorOutput generateCode(Seq program) {
        final LogicInstructionGenerator generator = new LogicInstructionGenerator(profile, instructionProcessor,
                messageConsumer);
        return generator.generate(program);
    }

    private List<LogicInstruction> optimize(GeneratorOutput generated) {
        if (!profile.optimizationsActive() || generated.instructions().size() <= 1) {
            return generated.instructions();
        }

        messageConsumer.accept(
                OptimizerMessage.debug("%s", profile.getOptimizationLevels().entrySet().stream()
                        .sorted(Comparator.comparing(e -> e.getKey().getOptionName()))
                        .map(e -> e.getKey().getOptionName() + " = " + e.getValue().name().toLowerCase())
                        .collect(Collectors.joining(",\n    ", "Active optimizations:\n    ", "\n"))
                )
        );

        final DebugPrinter debugPrinter = profile.getDebugLevel() > 0 && profile.optimizationsActive()
                ? new DiffDebugPrinter(profile.getDebugLevel()) : new NullDebugPrinter();

        OptimizationCoordinator optimizer = new OptimizationCoordinator(instructionProcessor, profile, messageConsumer);
        optimizer.setDebugPrinter(debugPrinter);
        List<LogicInstruction> result = optimizer.optimize(generated);
        debugPrinter.print(this::debug);
        return result;
    }

    private record RunResults(TextBuffer textBuffer, int steps) { }

    private RunResults run(List<LogicInstruction> instructions) {
        List<LogicInstruction> program = instructions.stream().map(instructionProcessor::normalizeInstruction).toList();

        // All flags are already set as we want them to be
        Processor processor = new Processor(messageConsumer, profile.getExecutionFlags(), profile.getTraceLimit());
        addBlocks(processor, "cell", i -> Memory.createMemoryCell());
        addBlocks(processor, "bank", i -> Memory.createMemoryBank());
        addBlocks(processor, "display", i -> LogicDisplay.createLogicDisplay(i < 5));
        addBlocks(processor, "message", i -> MessageBlock.createMessage());

        try {
            processor.run(program, profile.getStepLimit());
            return new RunResults(processor.getTextBuffer(), processor.getSteps());
        } catch (ExecutionException e) {
            processor.getTextBuffer().append("\n" + e.getMessage());
            return new RunResults(processor.getTextBuffer(), processor.getSteps());
        }
    }

    private void addBlocks(Processor processor, String name, Function<Integer, MindustryBlock> creator) {
        for (int i = 1; i < 10; i++) {
            processor.addBlock(name + i, creator.apply(i));
        }
    }

    private void info(String message) {
        messageConsumer.accept(ToolMessage.info(message));
    }

    private void debug(String message) {
        messageConsumer.accept(ToolMessage.debug(message));
    }

    private record ParsedLibrary(Seq program, List<Requirement> requirements) {
    }
}<|MERGE_RESOLUTION|>--- conflicted
+++ resolved
@@ -41,11 +41,7 @@
 public class MindcodeCompiler implements Compiler<String> {
     // Global cache
     private static final Map<String, InputFile> LIBRARY_SOURCES = new ConcurrentHashMap<>();
-<<<<<<< HEAD
-    private static final Map<InputFile, Seq> LIBRARY_PARSES = new ConcurrentHashMap<>();
-=======
-    private static final Map<String, ParsedLibrary> LIBRARY_PARSES = new ConcurrentHashMap<>();
->>>>>>> 0ed63b31
+    private static final Map<InputFile, ParsedLibrary> LIBRARY_PARSES = new ConcurrentHashMap<>();
 
     private final CompilerProfile profile;
     private final InputFiles inputFiles;
@@ -189,30 +185,20 @@
         return AstNodeBuilder.generate(inputFile, messageConsumer, context, requirements);
     }
 
-<<<<<<< HEAD
     private Seq parseLibrary(InputFile inputFile, List<Requirement> requirements) {
         if (LIBRARY_PARSES.containsKey(inputFile)) {
-            return LIBRARY_PARSES.get(inputFile);
-=======
-    private Seq parseLibrary(String filename, List<Requirement> requirements) {
-        if (LIBRARY_PARSES.containsKey(filename)) {
-            ParsedLibrary parsedLibrary = LIBRARY_PARSES.get(filename);
+            ParsedLibrary parsedLibrary = LIBRARY_PARSES.get(inputFile);
             requirements.addAll(parsedLibrary.requirements);
-            return parsedLibrary.program;
->>>>>>> 0ed63b31
-        }
+            return parsedLibrary.program;        }
 
         long before = messages.stream().filter(MindcodeMessage::isErrorOrWarning).count();
         Seq parsed = parse(inputFile, requirements);
         long after = messages.stream().filter(MindcodeMessage::isErrorOrWarning).count();
 
         if (before == after) {
-<<<<<<< HEAD
             // Do not pollute cache with wrong parses
             LIBRARY_PARSES.put(inputFile, parsed);
-=======
-            LIBRARY_PARSES.put(filename, new ParsedLibrary(parsed, List.copyOf(requirements)));
->>>>>>> 0ed63b31
+            LIBRARY_PARSES.put(inputFile, new ParsedLibrary(parsed, List.copyOf(requirements)));
         }
 
         return parsed;
