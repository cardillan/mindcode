package info.teksol.mindcode;

import info.teksol.mindcode.ast.AstNode;
import info.teksol.mindcode.ast.AstNodeBuilder;
import info.teksol.mindcode.ast.AstPrettyPrinter;
import info.teksol.mindcode.ast.Requirement;
import info.teksol.mindcode.compiler.instructions.InstructionProcessor;
import info.teksol.mindcode.compiler.instructions.InstructionProcessorFactory;
import info.teksol.mindcode.grammar.AbstractParserTest;
import info.teksol.mindcode.logic.ProcessorEdition;
import info.teksol.mindcode.logic.ProcessorVersion;
import info.teksol.util.ExpectedMessages;

import java.util.List;

public class AbstractAstTest extends AbstractParserTest {

<<<<<<< HEAD
    public AstNode translateToAst(String code) {
        return AstNodeBuilder.generate(inputFiles.registerSource(code),
                ExpectedMessages.throwOnMessage(), parse(code), List.of());
=======
    public AstNode translateToAst(ExpectedMessages expectedMessages, String code, List<Requirement> requirements) {
        return AstNodeBuilder.generate(InputFile.createSourceFile(code),
                expectedMessages, parse(code), requirements);
    }

    public AstNode translateToAst(String code) {
        return translateToAst(ExpectedMessages.throwOnMessage(), code, List.of());
>>>>>>> 0ed63b31
    }

    protected void assertGeneratesMessages(ExpectedMessages expectedMessages, String code) {
        AstNodeBuilder.generate(inputFiles.registerSource(code), expectedMessages, parse(code),
                List.of());
        expectedMessages.validate();
    }

    protected String prettyPrint(AstNode node) {
        InstructionProcessor processor = InstructionProcessorFactory.getInstructionProcessor(ProcessorVersion.V7, ProcessorEdition.S);
        return new AstPrettyPrinter(processor).prettyPrint(node);
    }
}<|MERGE_RESOLUTION|>--- conflicted
+++ resolved
@@ -15,19 +15,13 @@
 
 public class AbstractAstTest extends AbstractParserTest {
 
-<<<<<<< HEAD
-    public AstNode translateToAst(String code) {
+    public AstNode translateToAst(ExpectedMessages expectedMessages, String code, List<Requirement> requirements) {
         return AstNodeBuilder.generate(inputFiles.registerSource(code),
-                ExpectedMessages.throwOnMessage(), parse(code), List.of());
-=======
-    public AstNode translateToAst(ExpectedMessages expectedMessages, String code, List<Requirement> requirements) {
-        return AstNodeBuilder.generate(InputFile.createSourceFile(code),
                 expectedMessages, parse(code), requirements);
     }
 
     public AstNode translateToAst(String code) {
         return translateToAst(ExpectedMessages.throwOnMessage(), code, List.of());
->>>>>>> 0ed63b31
     }
 
     protected void assertGeneratesMessages(ExpectedMessages expectedMessages, String code) {
