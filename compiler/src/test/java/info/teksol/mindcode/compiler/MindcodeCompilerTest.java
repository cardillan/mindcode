package info.teksol.mindcode.compiler;

<<<<<<< HEAD
=======
import info.teksol.mindcode.InputFile;
import info.teksol.mindcode.InputPosition;
>>>>>>> e62463e7
import info.teksol.mindcode.MindcodeMessage;
import info.teksol.mindcode.compiler.optimization.OptimizationLevel;
import info.teksol.mindcode.v3.InputFiles;
import info.teksol.util.CollectionUtils;
<<<<<<< HEAD
import org.junit.jupiter.api.Test;

=======
import org.junit.jupiter.api.*;
import org.junit.jupiter.api.parallel.Execution;
import org.junit.jupiter.api.parallel.ExecutionMode;

import java.io.File;
import java.io.IOException;
import java.nio.charset.StandardCharsets;
import java.nio.file.Files;
>>>>>>> e62463e7
import java.nio.file.Path;
import java.util.Arrays;
import java.util.stream.Collectors;
import java.util.stream.Stream;

import static org.junit.jupiter.api.Assertions.*;

class MindcodeCompilerTest {
    public static final String LIBRARY_DIRECTORY = "src/main/resources/library";

    // The path to the tests directory needs to be different, otherwise production code would try to load system
    // libraries from there during unit tests
    public static final String LIBRARY_TESTS_DIRECTORY = "src/test/resources/library/tests";
    public static final String LIBRARY_OUTPUTS_DIRECTORY = "src/test/resources/library/outputs";

    private MindcodeCompiler createCompiler(boolean run) {
        return new MindcodeCompiler(
                new CompilerProfile(false, OptimizationLevel.ADVANCED)
                        .setFinalCodeOutput(FinalCodeOutput.PLAIN)
                        .setRun(run)
        );
    }

    @Test
    public void producesAllOutputs() {
<<<<<<< HEAD
        CompilerOutput<String> result = compiler.compile(InputFiles.fromSource ("""
=======
        CompilerOutput<String> result = createCompiler(true).compile(InputFile.createSourceFiles("""
>>>>>>> e62463e7
                remark("This is a parameter");
                param value = true;
                if value then
                    print("Hello");
                end;
                """));

        assertEquals("""
                jump 2 always 0 0
                print "This is a parameter"
                set value true
                jump 0 equal value false
                print "Hello"
                """,
                result.output());

        assertEquals("Hello", result.textBuffer());

        int index = CollectionUtils.findFirstIndex(result.messages(),
                m -> m.message().contains("Final code before resolving virtual instructions"));
        assertTrue(index >= 0, "Failed to locate code output in the log.");

        MindcodeMessage message = result.messages().get(index + 1);

        // Indenting is crucial here
        assertEquals("""
                        label __start__
                    0:  remark "This is a parameter"
                    2:  set value true
                    3:  jump __start__ equal value false
                    4:  print "Hello"
                """, message.message());
    }

    @Test
    public void handlesMultipleFiles() {
        InputFiles inputFiles = InputFiles.create();
        InputFiles.InputFile file1 = inputFiles.registerFile(Path.of("file1.mnd"), "print(\"File1\");");
        InputFiles.InputFile file2 = inputFiles.registerFile(Path.of("file2.mnd"), "print(\"File2\");");

<<<<<<< HEAD
        CompilerOutput<String> result = compiler.compile(inputFiles);
=======
        CompilerOutput<String> result = createCompiler(true).compile(List.of(file1, file2));
>>>>>>> e62463e7

        assertEquals("""
                print "File2File1"
                """,
                result.output());

        assertEquals("File2File1", result.textBuffer());

        int index = CollectionUtils.findFirstIndex(result.messages(),
                m -> m.message().contains("Final code before resolving virtual instructions"));
        assertTrue(index >= 0, "Failed to locate code output in the log.");

        MindcodeMessage message = result.messages().get(index + 1);

        // Indenting is crucial here
        assertEquals("""
                    0:  print "File2File1"
                """, message.message());
    }

<<<<<<< HEAD
    @Test
    public void compilesAllSysFunctions() {
        InputFiles inputFiles = InputFiles.create();
        InputFiles.InputFile sys = MindcodeCompiler.loadLibraryFromResource(inputFiles, "sys");

        String initializations = """
                #set target = ML8A;
                SYS_MESSAGE = null;
                """;

        String variables = sys.getCode().lines()
                .filter(line -> line.startsWith("def "))
                .flatMap(MindcodeCompilerTest::extractVariables)
                .distinct()
                .sorted()
                .map(s -> s + " = null;")
                .collect(Collectors.joining("\n"));

        String functionCalls = sys.getCode().lines()
                .filter(line -> line.startsWith("def "))
                .map(line -> line.substring(4) + ";")
                .collect(Collectors.joining("\n"));

        // We know there must be a variable names display
        String source = initializations + "\n" + variables + "\n" + functionCalls;

        CompilerOutput<String> result = compiler.compile(InputFiles.fromSource(source));
=======
    @TestFactory
    @Execution(ExecutionMode.CONCURRENT)
    DynamicNode compilesSystemLibraries() {
        final File[] files = new File(LIBRARY_DIRECTORY).listFiles((dir, name) -> name.endsWith(".mnd"));
        assertNotNull(files);
        assertTrue(files.length > 0, "Expected to find at least one script in " + LIBRARY_DIRECTORY + "; found none");

        return DynamicContainer.dynamicContainer("Optimization tests",
                Stream.of(files)
                        .map(File::getName)
                        .map(f -> f.replace(".mnd", ""))
                        .map(f -> DynamicTest.dynamicTest(f, null, () -> compileLibrary(f)))
        );
    }

    //@Test
    void compileLibrary() throws IOException {
        compileLibrary("blocks");
    }

    private void compileLibrary(String filename) throws IOException {
        Path testFile = Path.of(LIBRARY_TESTS_DIRECTORY, filename + ".mnd");
        String code;
        if (testFile.toFile().exists()) {
            // Separate testing code
            code = Files.readString(testFile);
        } else {
            // Create the test code automatically
            InputFile source = MindcodeCompiler.loadLibraryFromResource(filename);

            String initializations = """
                    #set target = ML8A;
                    require %s;
                    SYS_MESSAGE = null;
                    """.formatted(filename);

            String variables = source.code().lines()
                    .filter(line -> line.startsWith("def ") || line.startsWith("void "))
                    .flatMap(MindcodeCompilerTest::extractVariables)
                    .distinct()
                    .sorted()
                    .map(s -> s + " = null;")
                    .collect(Collectors.joining("\n"));

            String functionCalls = source.code().lines()
                    .filter(line -> line.startsWith("def "))
                    .map(line -> "println(" + line.substring(4) + ");")
                    .collect(Collectors.joining("\n"));

            String procedureCalls = source.code().lines()
                    .filter(line -> line.startsWith("void "))
                    .map(line -> line.substring(5) + ";")
                    .collect(Collectors.joining("\n"));

            // We know there must be a variable names display
            code = initializations + "\n" + variables + "\n\n" + functionCalls + "\n" + procedureCalls;
        }

        CompilerOutput<String> result = createCompiler(false).compile(InputFile.createSourceFiles(code));
>>>>>>> e62463e7

        String errorsAndWarnings = result.messages().stream()
                .filter(MindcodeMessage::isErrorOrWarning)
                .map(MindcodeMessage::message)
                .filter(message -> !"List of unused variables: SYS_MESSAGE.".equals(message.trim()))
                .collect(Collectors.joining("\n"));

        Files.writeString(Path.of(LIBRARY_OUTPUTS_DIRECTORY, filename + ".mnd"),
                normalizeLineEndings(code), StandardCharsets.UTF_8);

        String messages = result.messages().stream()
                .filter(m -> !m.message().startsWith("\nPerformance: parsed"))
                .map(m -> m.formatMessage(InputPosition::formatForIde))
                .collect(Collectors.joining("\n"));
        Files.writeString(Path.of(LIBRARY_OUTPUTS_DIRECTORY, filename + ".log"),
                normalizeLineEndings(messages), StandardCharsets.UTF_8);

        Files.writeString(Path.of(LIBRARY_OUTPUTS_DIRECTORY, filename + ".mlog"),
                normalizeLineEndings(result.output()), StandardCharsets.UTF_8);

        if (!errorsAndWarnings.isEmpty()) {
            fail("Unexpected error or warning messages were generated:\n" + errorsAndWarnings);
        }
    }

    private String normalizeLineEndings(String string) {
        return string.replaceAll("\\R", System.lineSeparator());

    }

    private static Stream<String> extractVariables(String declaration) {
        int start = declaration.indexOf('(');
        int end = declaration.indexOf(')');
        return start < end - 1
                ? Arrays.stream(declaration.substring(start + 1, end).split(",")).map(String::trim)
                : Stream.empty();
    }
}<|MERGE_RESOLUTION|>--- conflicted
+++ resolved
@@ -1,27 +1,21 @@
 package info.teksol.mindcode.compiler;
 
-<<<<<<< HEAD
-=======
 import info.teksol.mindcode.InputFile;
 import info.teksol.mindcode.InputPosition;
->>>>>>> e62463e7
 import info.teksol.mindcode.MindcodeMessage;
 import info.teksol.mindcode.compiler.optimization.OptimizationLevel;
 import info.teksol.mindcode.v3.InputFiles;
 import info.teksol.util.CollectionUtils;
-<<<<<<< HEAD
 import org.junit.jupiter.api.Test;
-
-=======
 import org.junit.jupiter.api.*;
 import org.junit.jupiter.api.parallel.Execution;
 import org.junit.jupiter.api.parallel.ExecutionMode;
 
+import java.nio.file.Path;
 import java.io.File;
 import java.io.IOException;
 import java.nio.charset.StandardCharsets;
 import java.nio.file.Files;
->>>>>>> e62463e7
 import java.nio.file.Path;
 import java.util.Arrays;
 import java.util.stream.Collectors;
@@ -47,11 +41,7 @@
 
     @Test
     public void producesAllOutputs() {
-<<<<<<< HEAD
-        CompilerOutput<String> result = compiler.compile(InputFiles.fromSource ("""
-=======
-        CompilerOutput<String> result = createCompiler(true).compile(InputFile.createSourceFiles("""
->>>>>>> e62463e7
+        CompilerOutput<String> result = createCompiler(true).compile(InputFiles.fromSource("""
                 remark("This is a parameter");
                 param value = true;
                 if value then
@@ -92,11 +82,7 @@
         InputFiles.InputFile file1 = inputFiles.registerFile(Path.of("file1.mnd"), "print(\"File1\");");
         InputFiles.InputFile file2 = inputFiles.registerFile(Path.of("file2.mnd"), "print(\"File2\");");
 
-<<<<<<< HEAD
-        CompilerOutput<String> result = compiler.compile(inputFiles);
-=======
-        CompilerOutput<String> result = createCompiler(true).compile(List.of(file1, file2));
->>>>>>> e62463e7
+        CompilerOutput<String> result = createCompiler(true).compile(inputFiles);
 
         assertEquals("""
                 print "File2File1"
@@ -117,35 +103,6 @@
                 """, message.message());
     }
 
-<<<<<<< HEAD
-    @Test
-    public void compilesAllSysFunctions() {
-        InputFiles inputFiles = InputFiles.create();
-        InputFiles.InputFile sys = MindcodeCompiler.loadLibraryFromResource(inputFiles, "sys");
-
-        String initializations = """
-                #set target = ML8A;
-                SYS_MESSAGE = null;
-                """;
-
-        String variables = sys.getCode().lines()
-                .filter(line -> line.startsWith("def "))
-                .flatMap(MindcodeCompilerTest::extractVariables)
-                .distinct()
-                .sorted()
-                .map(s -> s + " = null;")
-                .collect(Collectors.joining("\n"));
-
-        String functionCalls = sys.getCode().lines()
-                .filter(line -> line.startsWith("def "))
-                .map(line -> line.substring(4) + ";")
-                .collect(Collectors.joining("\n"));
-
-        // We know there must be a variable names display
-        String source = initializations + "\n" + variables + "\n" + functionCalls;
-
-        CompilerOutput<String> result = compiler.compile(InputFiles.fromSource(source));
-=======
     @TestFactory
     @Execution(ExecutionMode.CONCURRENT)
     DynamicNode compilesSystemLibraries() {
@@ -174,7 +131,8 @@
             code = Files.readString(testFile);
         } else {
             // Create the test code automatically
-            InputFile source = MindcodeCompiler.loadLibraryFromResource(filename);
+            InputFiles inputFiles = InputFiles.create();
+            InputFiles.InputFile source = MindcodeCompiler.loadLibraryFromResource(inputFiles, filename);
 
             String initializations = """
                     #set target = ML8A;
@@ -182,7 +140,7 @@
                     SYS_MESSAGE = null;
                     """.formatted(filename);
 
-            String variables = source.code().lines()
+            String variables = source.getCode().lines()
                     .filter(line -> line.startsWith("def ") || line.startsWith("void "))
                     .flatMap(MindcodeCompilerTest::extractVariables)
                     .distinct()
@@ -190,12 +148,12 @@
                     .map(s -> s + " = null;")
                     .collect(Collectors.joining("\n"));
 
-            String functionCalls = source.code().lines()
+        String functionCalls = source.getCode().lines()
                     .filter(line -> line.startsWith("def "))
                     .map(line -> "println(" + line.substring(4) + ");")
                     .collect(Collectors.joining("\n"));
 
-            String procedureCalls = source.code().lines()
+            String procedureCalls = source.getCode().lines()
                     .filter(line -> line.startsWith("void "))
                     .map(line -> line.substring(5) + ";")
                     .collect(Collectors.joining("\n"));
@@ -204,8 +162,7 @@
             code = initializations + "\n" + variables + "\n\n" + functionCalls + "\n" + procedureCalls;
         }
 
-        CompilerOutput<String> result = createCompiler(false).compile(InputFile.createSourceFiles(code));
->>>>>>> e62463e7
+        CompilerOutput<String> result = createCompiler(false).compile(InputFiles.fromSource(code));
 
         String errorsAndWarnings = result.messages().stream()
                 .filter(MindcodeMessage::isErrorOrWarning)
